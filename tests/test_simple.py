import  bswarm
import bswarm.trajectory as traj
import bswarm.formation
import numpy as np
import matplotlib.pyplot as plt

def test_load():
    bswarm.load_file()
    assert True

<<<<<<< HEAD
=======

def test_trajectory():
    res = traj.min_snap_1d([1, 2, 3], [1, 2])
    traj.plot_trajectory_derivatives(res)
    plt.show(block=False)
    plt.pause(1)
    plt.close()


>>>>>>> dcf58f18
def test_rotation():
    P = np.array([
        [1, 2, 3],
        [2, 3, 4],
        [6, 3, 1]
    ]).T
    P_rot = bswarm.formation.rotate_points_z(P, 2*np.pi)
    assert np.allclose(P, P_rot)

def test_trajectory_2d():
    # continous
    T = [1, 2]
    waypoints = np.array([
        [0, 0],
        [1, 2],
        [3, 4]
    ])
    trajx = traj.min_accel_1d(waypoints[:, 0], T)
    trajy = traj.min_accel_1d(waypoints[:, 1], T)
    print('x coef', trajx.coef_array())
    print('y coef', trajy.coef_array())<|MERGE_RESOLUTION|>--- conflicted
+++ resolved
@@ -8,8 +8,6 @@
     bswarm.load_file()
     assert True
 
-<<<<<<< HEAD
-=======
 
 def test_trajectory():
     res = traj.min_snap_1d([1, 2, 3], [1, 2])
@@ -19,7 +17,6 @@
     plt.close()
 
 
->>>>>>> dcf58f18
 def test_rotation():
     P = np.array([
         [1, 2, 3],
