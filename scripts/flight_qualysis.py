#!/usr/bin/env python3

from os import kill
import time
import signal
import sys
import json
import argparse
import numpy as np
from typing import Dict, List

import cflib.crtp
from cflib.crazyflie.log import LogConfig
from cflib.crazyflie.swarm import CachedCfFactory
from cflib.crazyflie.swarm import Swarm
from cflib.crazyflie.syncLogger import SyncLogger
from cflib.crazyflie.mem import MemoryElement
from cflib.crazyflie.mem import Poly4D
from cflib.crazyflie.syncCrazyflie import SyncCrazyflie
from cflib.crazyflie import Crazyflie

import asyncio
import math
import xml.etree.cElementTree as ET
from threading import Thread

import qtm

if sys.version_info[0] != 3:
    print("This script requires Python 3")
    exit()

# Change uris and sequences according to your setup
DRONES = [
    'radio://0/80/250K/E7E7E7E7E0',
    'radio://0/80/250K/E7E7E7E7E1',
    'radio://0/80/250K/E7E7E7E7E2',
    
    'radio://0/90/250K/E7E7E7E7E3',
    'radio://0/90/250K/E7E7E7E7E4',
    'radio://0/90/250K/E7E7E7E7E5',

<<<<<<< HEAD
DRONE6 = 'radio://0/100/250K/E7E7E7E7E6'
DRONE7 = 'radio://0/100/250K/E7E7E7E7E7'
DRONE8 = 'radio://0/100/250K/E7E7E7E7E8'
=======
    # 'radio://0/91/250K/E7E7E7E776',
    # 'radio://0/91/250K/E7E7E7E777',
    # 'radio://0/91/250K/E7E7E7E778',
]
>>>>>>> 295e28af

SEND_FULL_POSE = True


def assignments(count):
<<<<<<< HEAD
    one_drone = [DRONE0]
    three_drone = [DRONE0, DRONE1, DRONE2]
    six_drone = [DRONE0, DRONE1, DRONE2, DRONE3, DRONE4, DRONE5]
    nine_drone = [DRONE0, DRONE1, DRONE2, DRONE3, DRONE4, DRONE5,
                    DRONE6, DRONE7, DRONE8]
    if count == 1:
        uris = one_drone
    elif count == 3:
        uris = three_drone
    elif count == 6:
        uris = six_drone
    elif count == 9:
        uris = nine_drone
    else:
=======
    if count > len(DRONES) or count <= 0:
>>>>>>> 295e28af
        raise ValueError('unknown number of drones')

    uris = DRONES[:count]
    n_drones = len(uris)

    body_names = []
    ids = [[1,3,4,2]]
    for i in range(n_drones):
        body_names.append('cf'+str(i))
        if i != 0:
            ids.append([i*4 + j for j in ids[0]])

    print('Defined bodies are: ', body_names)
    print('Deck ids are:', ids)

    trajectory_assignment = {i: uris[i] for i in range(n_drones)}
    print('Trajectory assignment is: ', trajectory_assignment)
    id_assignment = {trajectory_assignment[i]: ids[i] for i in range(n_drones)}
    rigid_bodies = {trajectory_assignment[i]: body_names[i] for i in range(n_drones)}
    return {
        'id_assignment': id_assignment,
        'rigid_bodies': rigid_bodies,
        'trajectory_assignment': trajectory_assignment,
        'n_drones': n_drones,
        'body_names': body_names,
    }


class UnstableException(Exception):
    pass


class LowBatteryException(Exception):
    pass


class QtmWrapper(Thread):
    def __init__(self, body_names):
        Thread.__init__(self)

        self.body_names = body_names
        self.on_pose = {name: None for name in body_names}
        self.connection = None
        self.qtm_6DoF_labels = []
        self._stay_open = True

        self.last_send = time.time()
        self.dt_min = 0.2 # reducing send_extpose rate to 5HZ

        self.start()

    def close(self):
        self._stay_open = False
        self.join()

    def run(self):
        asyncio.run(self._life_cycle())

    async def _life_cycle(self):
        await self._connect()
        while(self._stay_open):
            await asyncio.sleep(1)
        await self._close()

    async def _connect(self):
        # qtm_instance = await self._discover()
        # host = qtm_instance.host
        host = "192.168.1.2"
        print('Connecting to QTM on ' + host)
        self.connection = await qtm.connect(host=host, version="1.20") # version 1.21 has weird 6DOF labels, so using 1.20 here

        print(type(self.connection))
        params = await self.connection.get_parameters(parameters=['6d'])
        xml = ET.fromstring(params)
        self.qtm_6DoF_labels = [label.text for label in xml.iter('Name')]
        print(self.qtm_6DoF_labels)

        await self.connection.stream_frames(
            components=['6D'],
            on_packet=self._on_packet)

    async def _discover(self):
        async for qtm_instance in qtm.Discover('0.0.0.0'):
            return qtm_instance

    def _on_packet(self, packet):
        now = time.time()
        dt = now - self.last_send
        if dt < self.dt_min:
            return
        self.last_send = time.time()
        # print('Hz: ', 1.0/dt)
        
        header, bodies = packet.get_6d()

        if bodies is None:
            return

        intersect = set(self.qtm_6DoF_labels).intersection(self.body_names) 
        if len(intersect) < len(self.body_names) :
            print('Missing rigid bodies')
            print('In QTM: ', self.qtm_6DoF_labels)
            print('Intersection: ', intersect)
            return            
        else:
            for body_name in self.body_names:
                index = self.qtm_6DoF_labels.index(body_name)
                temp_cf_pos = bodies[index]
                x = temp_cf_pos[0][0] / 1000
                y = temp_cf_pos[0][1] / 1000
                z = temp_cf_pos[0][2] / 1000

                r = temp_cf_pos[1].matrix
                rot = [
                    [r[0], r[3], r[6]],
                    [r[1], r[4], r[7]],
                    [r[2], r[5], r[8]],
                ]

                if self.on_pose[body_name]:
                    # Make sure we got a position
                    if math.isnan(x):
                        print("======= LOST RB TRACKING : " + body_name)
                        continue

                    self.on_pose[body_name]([x, y, z, rot])

    async def _close(self):
        await self.connection.stream_frames_stop()
        self.connection.disconnect()

def _sqrt(a):
    """
    There might be rounding errors making 'a' slightly negative.
    Make sure we don't throw an exception.
    """
    if a < 0.0:
        return 0.0
    return math.sqrt(a)

def send_extpose_rot_matrix(scf: SyncCrazyflie, x, y, z, rot):
    """
    Send the current Crazyflie X, Y, Z position and attitude as a (3x3)
    rotaton matrix. This is going to be forwarded to the Crazyflie's
    position estimator.
    By default the attitude is not sent.
    """
    cf = scf.cf

    if SEND_FULL_POSE:
        trace = rot[0][0] + rot[1][1] + rot[2][2]
        if trace > 0:
            a = _sqrt(1 + trace)
            qw = 0.5*a
            b = 0.5/a
            qx = (rot[2][1] - rot[1][2])*b
            qy = (rot[0][2] - rot[2][0])*b
            qz = (rot[1][0] - rot[0][1])*b
        elif rot[0][0] > rot[1][1] and rot[0][0] > rot[2][2]:
            a = _sqrt(1 + rot[0][0] - rot[1][1] - rot[2][2])
            qx = 0.5*a
            b = 0.5/a
            qw = (rot[2][1] - rot[1][2])*b
            qy = (rot[1][0] + rot[0][1])*b
            qz = (rot[0][2] + rot[2][0])*b
        elif rot[1][1] > rot[2][2]:
            a = _sqrt(1 - rot[0][0] + rot[1][1] - rot[2][2])
            qy = 0.5*a
            b = 0.5/a
            qw = (rot[0][2] - rot[2][0])*b
            qx = (rot[1][0] + rot[0][1])*b
            qz = (rot[2][1] + rot[1][2])*b
        else:
            a = _sqrt(1 - rot[0][0] - rot[1][1] + rot[2][2])
            qz = 0.5*a
            b = 0.5/a
            qw = (rot[1][0] - rot[0][1])*b
            qx = (rot[0][2] + rot[2][0])*b
            qy = (rot[2][1] + rot[1][2])*b
        cf.extpos.send_extpose(x, y, z, qx, qy, qz, qw)
    else:
        cf.extpos.send_extpos(x, y, z)

class Uploader:
    def __init__(self, trajectory_mem):
        self._is_done = False
        self.trajectory_mem = trajectory_mem

    def upload(self):
        print('upload started')
        self.trajectory_mem.write_data(self._upload_done)
        while not self._is_done:
            print('uploading...')
            time.sleep(1)

    def _upload_done(self, mem, addr):
        print('upload is done')
        self._is_done = True
        self.trajectory_mem.disconnect()


def check_battery(scf: SyncCrazyflie, min_voltage=4):
    print('Checking battery...')
    log_config = LogConfig(name='Battery', period_in_ms=500)
    log_config.add_variable('pm.vbat', 'float')
    with SyncLogger(scf, log_config) as logger:
        for log_entry in logger:
            log_data = log_entry[1]
            vbat = log_data['pm.vbat']
            print('battery voltage:', vbat)
            if vbat < min_voltage:
                msg = "battery too low: {:10.4f} V, for {:s}".format(
                    vbat, scf.cf.link_uri)
                raise LowBatteryException(msg)
            else:
                return


def check_state(scf: SyncCrazyflie):
    print('Checking state.')
    log_config = LogConfig(name='State', period_in_ms=500)
    log_config.add_variable('stabilizer.roll', 'float')
    log_config.add_variable('stabilizer.pitch', 'float')
    log_config.add_variable('stabilizer.yaw', 'float')
    print('Log configured.')

    with SyncLogger(scf, log_config) as logger:
        for log_entry in logger:
            log_data = log_entry[1]
            roll = log_data['stabilizer.roll']
            pitch = log_data['stabilizer.pitch']
            yaw = log_data['stabilizer.yaw']
            print('Checking roll/pitch/yaw.')

            #('yaw', yaw)
            if SEND_FULL_POSE:
                euler_checks = [('roll', roll, 5), ('pitch', pitch, 5)]
            else:
                euler_checks = [('roll', roll, 5), ('pitch', pitch, 5), ('yaw', yaw, 5)]

            for name, val, val_max in euler_checks:
                print(name, val, val_max)
                if np.abs(val) > val_max:
                    print('exceeded')
                    msg = "too much {:s}, {:10.4f} deg, for {:s}".format(
                        name, val, scf.cf.link_uri)
                    print(msg)
                    raise UnstableException(msg)
            return


def wait_for_position_estimator(scf: SyncCrazyflie):
    print('Waiting for estimator to find position...',)

    log_config = LogConfig(name='Kalman Variance', period_in_ms=500)
    log_config.add_variable('kalman.varPX', 'float')
    log_config.add_variable('kalman.varPY', 'float')
    log_config.add_variable('kalman.varPZ', 'float')

    var_y_history = [1000] * 10
    var_x_history = [1000] * 10
    var_z_history = [1000] * 10

    threshold = 0.001

    with SyncLogger(scf.cf, log_config) as logger:
        for log_entry in logger:
            log_data = log_entry[1]

            var_x_history.append(log_data['kalman.varPX'])
            var_x_history.pop(0)
            var_y_history.append(log_data['kalman.varPY'])
            var_y_history.pop(0)
            var_z_history.append(log_data['kalman.varPZ'])
            var_z_history.pop(0)

            min_x = min(var_x_history)
            max_x = max(var_x_history)
            min_y = min(var_y_history)
            max_y = max(var_y_history)
            min_z = min(var_z_history)
            max_z = max(var_z_history)

            if (max_x - min_x) < threshold and (
                    max_y - min_y) < threshold and (
                    max_z - min_z) < threshold:
                break
            else:
                print("{:s}\t{:10g}\t{:10g}\t{:10g}".
                      format(scf.cf.link_uri, max_x - min_x, max_y - min_y, max_z - min_z))


def wait_for_param_download(scf: SyncCrazyflie):
    while not scf.cf.param.is_updated:
        time.sleep(1.0)
    print('Parameters downloaded for', scf.cf.link_uri)


def reset_estimator(scf: SyncCrazyflie):
    print('Resetting estimator...')
    cf = scf.cf
    cf.param.set_value('kalman.resetEstimation', '1')
    time.sleep(0.1)
    cf.param.set_value('kalman.resetEstimation', '0')
    wait_for_position_estimator(scf)

def activate_kalman_estimator(cf):
    cf.param.set_value('stabilizer.estimator', '2')

    # Set the std deviation for the quaternion data pushed into the
    # kalman filter. The default value seems to be a bit too low.
    cf.param.set_value('locSrv.extQuatStdDev', 0.06)

def sleep_while_checking_stable(scf: SyncCrazyflie, tf_sec, dt_sec=0.1, check_low_battery=True):
    if tf_sec == 0:
        return
    log_config = LogConfig(name='Roll', period_in_ms=int(dt_sec*1000.0))
    log_config.add_variable('stabilizer.roll', 'float')
    log_config.add_variable('pm.vbat', 'float')
    t_sec = 0
    batt_lowpass = 3.7
    RC = 0.25 # time constant in seconds of first order low pass filter
    alpha = dt_sec/(RC + dt_sec)
    print('sleeping {:10.4f} seconds'.format(tf_sec))
    with SyncLogger(scf, log_config) as logger:
        for log_entry in logger:
            log_data = log_entry[1]
            roll = log_data['stabilizer.roll']
            batt = log_data['pm.vbat']
            if np.abs(roll) > 60:
                raise UnstableException("flip detected {:10.4f} deg, for {:s}".format(roll, scf.cf.link_uri))
            batt_lowpass = (1 - alpha)*batt_lowpass + alpha*batt
            print("battery {:10.4f} V, for {:s}".format(batt_lowpass, scf.cf.link_uri))
            if batt_lowpass < 2.9 and check_low_battery:
                raise LowBatteryException("low battery {:10.4f} V, for {:s}".format(batt, scf.cf.link_uri))
            t_sec += dt_sec
            if t_sec>tf_sec:
                return


def upload_trajectory(scf: SyncCrazyflie, data: Dict):
    cf = scf.cf  # type: Crazyflie

    print('Starting upload')
    trajectory_mem = scf.cf.mem.get_mems(MemoryElement.TYPE_TRAJ)[0]

    TRAJECTORY_MAX_LENGTH = 31
    trajectory = data['trajectory']

    if len(trajectory) > TRAJECTORY_MAX_LENGTH:
        raise ValueError("Trajectory too long for drone {:s}".format(cf.link_uri))

    for row in trajectory:
        duration = row[0]
        x = Poly4D.Poly(row[1:9])
        y = Poly4D.Poly(row[9:17])
        z = Poly4D.Poly(row[17:25])
        yaw = Poly4D.Poly(row[25:33])
        trajectory_mem.poly4Ds.append(Poly4D(duration, x, y, z, yaw))

    print('Calling upload method')
    uploader = Uploader(trajectory_mem)
    uploader.upload()
    
    print('Defining trajectory.')
    cf.high_level_commander.define_trajectory(
        trajectory_id=1, offset=0, n_pieces=len(trajectory_mem.poly4Ds))

def preflight_sequence(scf: SyncCrazyflie):
    """
    This is the preflight sequence. It calls all other subroutines before takeoff.
    """
    cf = scf.cf  # type: Crazyflie

    # switch to Kalman filter
    cf.param.set_value('stabilizer.estimator', '2')
    cf.param.set_value('locSrv.extQuatStdDev', 0.06)

    # enable high level commander
    cf.param.set_value('commander.enHighLevel', '1')

    # prepare for motor shut-off
    cf.param.set_value('motorPowerSet.enable', '0')
    cf.param.set_value('motorPowerSet.m1', '0')
    cf.param.set_value('motorPowerSet.m2', '0')
    cf.param.set_value('motorPowerSet.m3', '0')
    cf.param.set_value('motorPowerSet.m4', '0')

    # ensure params are downloaded
    wait_for_param_download(scf)

    # make sure not already flying
    # land_sequence(scf)

    cf.param.set_value('ring.effect', '0')

    # set pid gains, tune down Kp to smooth trajectories
    cf.param.set_value('posCtlPid.xKp', '1')
    cf.param.set_value('posCtlPid.yKp', '1')
    cf.param.set_value('posCtlPid.zKp', '1')

    # check battery level
    check_battery(scf, 3.7)

    # reset the estimator
    reset_estimator(scf)

    # check state
    check_state(scf)

def takeoff_sequence(scf: SyncCrazyflie):
    """
    This is the takeoff sequence. It commands takeoff.
    """
    try:
        cf = scf.cf  # type: Crazyflie
        commander = cf.high_level_commander  # type: cflib.HighLevelCOmmander
        cf.param.set_value('commander.enHighLevel', '1')
        cf.param.set_value('ring.effect', '7')
        cf.param.set_value('ring.solidRed', str(0))
        cf.param.set_value('ring.solidGreen', str(255))
        cf.param.set_value('ring.solidBlue', str(0))
        commander.takeoff(1.5, 3.0)
        sleep_while_checking_stable(scf, tf_sec=5)

    except UnstableException as e:
        print(e)
        kill_motor_sequence(scf)
        # raising here since we want to kill entire show if one fails early
        raise(e)
    
    except LowBatteryException as e:
        print(e)
        land_sequence(scf)

    except Exception as e:
        print(e)
        land_sequence(scf)
        raise(e)


def go_sequence(scf: SyncCrazyflie, data: Dict):
    """
    This is the go sequence. It commands the trajectory to start.
    """
    try:
        cf = scf.cf  # type: Crazyflie
        commander = cf.high_level_commander  # type: cflib.HighLevelCOmmander
        commander.start_trajectory(
            trajectory_id=1, time_scale=1.0, relative=False)

        intensity = 1  # 0-1

        # initial led color
        cf.param.set_value('ring.effect', '7')
        cf.param.set_value('ring.solidRed', str(0))
        cf.param.set_value('ring.solidGreen', str(255))
        cf.param.set_value('ring.solidBlue', str(0))
        time.sleep(0.1)

        for color, delay, T in zip(data['color'], data['delay'], data['T']):
            # change led color
            red = int(intensity * color[0])
            green = int(intensity * color[1])
            blue = int(intensity * color[2])
            #print('setting color', red, blue, green)
            sleep_while_checking_stable(scf, tf_sec=delay)
            cf.param.set_value('ring.solidRed', str(red))
            cf.param.set_value('ring.solidBlue', str(blue))
            cf.param.set_value('ring.solidGreen', str(green))
            # wait for leg to complete
            # print('sleeping leg duration', leg_duration)
            sleep_while_checking_stable(scf, tf_sec=T - delay)
        
    except UnstableException as e:
        print(e)
        kill_motor_sequence(scf)
        # raise if you want flight to stop if one drone crashes
        #raise(e)
    
    except LowBatteryException as e:
        print(e)
        # have this vehicle land
        land_sequence(scf)
    
    except Exception as e:
        print(e)
        land_sequence(scf)
        # raising here since we don't know what this exception is
        raise(e)


def kill_motor_sequence(scf: Crazyflie):
    cf = scf.cf
    cf.param.set_value('commander.enHighLevel', '0')
    cf.param.set_value('motorPowerSet.enable', '1')

def land_sequence(scf: Crazyflie):
    try:
        cf = scf.cf  # type: Crazyflie
        commander = cf.high_level_commander  # type: cflib.HighLevelCOmmander
        commander.land(0.2, 5.0)
        print('Landing...')
        sleep_while_checking_stable(scf, tf_sec=5, check_low_battery=False)

        # disable led to save battery
        cf.param.set_value('ring.effect', '0')
        commander.stop()
        kill_motor_sequence(scf)

    except UnstableException as e:
        print(e)
        kill_motor_sequence(scf)
    
    except Exception as e:
        print(e)
        kill_motor_sequence(scf)


def send6DOF(scf: SyncCrazyflie, qtmWrapper: QtmWrapper, name):
    """
    This relays mocap data to each crazyflie
    """
    try:
        qtmWrapper.on_pose[name] = lambda pose: send_extpose_rot_matrix(scf, pose[0], pose[1], pose[2], pose[3])
    except Exception as e:
        print(e)
        print('Could not relay mocap data')
        land_sequence(scf)

def id_update(scf: SyncCrazyflie, id: List):
    cf = scf.cf
    cf.param.set_value('activeMarker.mode', '3') # qualisys mode
    time.sleep(1)

    # default id
    # [f, b, l, r] 
    # [1, 3, 4, 2]
    
    # disable led to save battery
    cf.param.set_value('ring.effect', '0')
    t_sleep = 1 # seconds
    cf.param.set_value('activeMarker.front', str(id[0]))
    time.sleep(t_sleep)
    cf.param.set_value('activeMarker.back', str(id[1]))
    time.sleep(t_sleep)
    cf.param.set_value('activeMarker.left', str(id[2]))
    time.sleep(t_sleep)
    cf.param.set_value('activeMarker.right', str(id[3]))
    time.sleep(t_sleep)
    
    print('ID update done! |'+ scf._link_uri)

def swarm_id_update(args):
    cflib.crtp.init_drivers(enable_debug_driver=False)

    data = assignments(int(args.count))
    trajectory_assignment = data['trajectory_assignment']
    body_names = data['body_names']
    rigid_bodies = data['rigid_bodies']
    id_assignment = data['id_assignment']

    factory = CachedCfFactory(rw_cache='./cache')
    uris = {trajectory_assignment[key] for key in trajectory_assignment.keys()}
    id_args = {key: [id_assignment[key]] for key in id_assignment.keys()}
    with Swarm(uris, factory=factory) as swarm:
        print('Starting ID update...')
        #swarm.sequential(id_update, id_args) # parallel update has some issue with more than 3 drones, using sequential update here.
        swarm.sequential(id_update, id_args) # parallel update has some issue with more than 3 drones, using sequential update here.

def hover(args):
    cflib.crtp.init_drivers(enable_debug_driver=False)

    data = assignments(int(args.count))
    trajectory_assignment = data['trajectory_assignment']
    body_names = data['body_names']
    rigid_bodies = data['rigid_bodies']

    factory = CachedCfFactory(rw_cache='./cache')
    uris = {trajectory_assignment[key] for key in trajectory_assignment.keys()}

    qtmWrapper = QtmWrapper(body_names)
    qtm_args = {key: [qtmWrapper, rigid_bodies[key]] for key in rigid_bodies.keys()}

    with Swarm(uris, factory=factory) as swarm:
        
        def signal_handler(sig, frame):
            print('You pressed Ctrl+C!')
            swarm.parallel(land_sequence)
            time.sleep(1)
            print('Closing QTM link...')
            qtmWrapper.close()
            sys.exit(0)

        signal.signal(signal.SIGINT, signal_handler)
        print('Press Ctrl+C to land.')
    
        print('Starting mocap data relay...')
        swarm.parallel_safe(send6DOF, qtm_args)

        print('Preflight sequence...')
        swarm.parallel_safe(preflight_sequence)

        print('Takeoff sequence...')
        swarm.parallel_safe(takeoff_sequence)

        print('Land sequence...')
        swarm.parallel(land_sequence)

    print('Closing QTM connection...')
    qtmWrapper.close()

def run(args):
    data = assignments(int(args.count))
    trajectory_assignment = data['trajectory_assignment']
    body_names = data['body_names']
    rigid_bodies = data['rigid_bodies']

    cflib.crtp.init_drivers(enable_debug_driver=False)

    factory = CachedCfFactory(rw_cache='./cache')
    uris = {trajectory_assignment[key] for key in trajectory_assignment.keys()}
    print(uris)
    
    with open(args.json, 'r') as f:
        data = json.load(f)
    swarm_args = {trajectory_assignment[drone_pos]: [data[str(drone_pos)]]
        for drone_pos in trajectory_assignment.keys()}

    qtmWrapper = QtmWrapper(body_names)
    qtm_args = {key: [qtmWrapper, rigid_bodies[key]] for key in rigid_bodies.keys()}

    with Swarm(uris, factory=factory) as swarm:
        
        def signal_handler(sig, frame):
            print('You pressed Ctrl+C!')
            swarm.parallel(land_sequence)
            time.sleep(1)
            print('Closing QTM link')
            qtmWrapper.close()
            sys.exit(0)

        signal.signal(signal.SIGINT, signal_handler)
        print('Press Ctrl+C to land.')
    
        try:
            print('Starting mocap data relay...')
            swarm.parallel_safe(send6DOF, qtm_args)

            print('Preflight sequence...')
            swarm.parallel_safe(preflight_sequence)
                
            print('Takeoff sequence...')
            swarm.parallel_safe(takeoff_sequence)

            print('Upload sequence...')
            trajectory_count = 0

            # repeat = int(data['repeat'])

            for trajectory_count in range(1):
                if trajectory_count == 0:
                    print('Uploading Trajectory')
                    swarm.parallel(upload_trajectory, args_dict=swarm_args)

                print('Go...')
                swarm.parallel_safe(go_sequence, args_dict=swarm_args)
            print('Land sequence...')
            swarm.parallel(land_sequence)

        except Exception as e:
            print(e)
            print('Aborting go sequence, landing')
            swarm.parallel(land_sequence)


    print('Closing QTM connection...')
    qtmWrapper.close()

if __name__ == "__main__":
    parser = argparse.ArgumentParser()
    parser.add_argument('mode')

    parser.add_argument('--json')
    parser.add_argument('--count')
    args = parser.parse_args()

    if args.mode == 'id':
        swarm_id_update(args)
    elif args.mode == 'traj':
        run(args)
    elif args.mode == 'hover':
        hover(args)
    else:
        print('Not a valid input!!!')<|MERGE_RESOLUTION|>--- conflicted
+++ resolved
@@ -1,6 +1,3 @@
-#!/usr/bin/env python3
-
-from os import kill
 import time
 import signal
 import sys
@@ -40,39 +37,16 @@
     'radio://0/90/250K/E7E7E7E7E4',
     'radio://0/90/250K/E7E7E7E7E5',
 
-<<<<<<< HEAD
-DRONE6 = 'radio://0/100/250K/E7E7E7E7E6'
-DRONE7 = 'radio://0/100/250K/E7E7E7E7E7'
-DRONE8 = 'radio://0/100/250K/E7E7E7E7E8'
-=======
     # 'radio://0/91/250K/E7E7E7E776',
     # 'radio://0/91/250K/E7E7E7E777',
     # 'radio://0/91/250K/E7E7E7E778',
 ]
->>>>>>> 295e28af
 
 SEND_FULL_POSE = True
 
 
 def assignments(count):
-<<<<<<< HEAD
-    one_drone = [DRONE0]
-    three_drone = [DRONE0, DRONE1, DRONE2]
-    six_drone = [DRONE0, DRONE1, DRONE2, DRONE3, DRONE4, DRONE5]
-    nine_drone = [DRONE0, DRONE1, DRONE2, DRONE3, DRONE4, DRONE5,
-                    DRONE6, DRONE7, DRONE8]
-    if count == 1:
-        uris = one_drone
-    elif count == 3:
-        uris = three_drone
-    elif count == 6:
-        uris = six_drone
-    elif count == 9:
-        uris = nine_drone
-    else:
-=======
     if count > len(DRONES) or count <= 0:
->>>>>>> 295e28af
         raise ValueError('unknown number of drones')
 
     uris = DRONES[:count]
@@ -278,6 +252,7 @@
     print('Checking battery...')
     log_config = LogConfig(name='Battery', period_in_ms=500)
     log_config.add_variable('pm.vbat', 'float')
+
     with SyncLogger(scf, log_config) as logger:
         for log_entry in logger:
             log_data = log_entry[1]
